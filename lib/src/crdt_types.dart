import 'id.dart';
import 'hlc.dart';
import 'content.dart';
import 'counters.dart';

/// Represents an operation in the CRDT history for delta synchronization
class _Operation {
  final String nodeId;
  final HLC hlc;
  final String type;
  final Map<String, dynamic> data;

  _Operation({
    required this.nodeId,
    required this.hlc,
    required this.type,
    required this.data,
  });

  Map<String, dynamic> toJSON() {
    return {
      'nodeId': nodeId,
      'hlc': hlc.toJson(),
      'type': type,
      'data': data,
    };
  }

  static _Operation fromJSON(Map<String, dynamic> json) {
    return _Operation(
      nodeId: json['nodeId'] as String,
      hlc: HLC.fromJson(json['hlc'] as Map<String, dynamic>),
      type: json['type'] as String,
      data: json['data'] as Map<String, dynamic>,
    );
  }
}

/// Abstract base class for all structs (Items and GC)
abstract class AbstractStruct {
  final ID id;
  int length;

  AbstractStruct(this.id, this.length);

  /// Integration method to be overridden by subclasses
  void integrate(Transaction transaction, int offset);

  /// Whether this struct is deleted
  bool get deleted;
}

/// Represents a single operation/change in the CRDT
class Item extends AbstractStruct {
  /// The item that was originally to the left of this item
  ID? origin;

  /// The item that is currently to the left of this item
  Item? left;

  /// The item that is currently to the right of this item
  Item? right;

  /// The item that was originally to the right of this item
  ID? rightOrigin;

  /// Parent type (YMap, YArray, or YText)
  dynamic parent;

  /// Key for parent map (null for array/text items)
  String? parentSub;

  /// The actual content of this item
  AbstractContent content;

  /// Info bits for keeping track of state
  int _info;

  Item(
    ID id,
    this.left,
    this.origin,
    this.right,
    this.rightOrigin,
    this.parent,
    this.parentSub,
    this.content,
  )   : _info = content.isCountable() ? _BIT_COUNTABLE : 0,
        super(id, content.getLength());

  static const int _BIT_KEEP = 1;
  static const int _BIT_COUNTABLE = 2;
  static const int _BIT_DELETED = 4;

  /// Whether this item should be kept (not garbage collected)
  bool get keep => (_info & _BIT_KEEP) > 0;
  set keep(bool value) {
    if (keep != value) {
      _info ^= _BIT_KEEP;
    }
  }

  /// Whether this item is countable (affects parent length)
  bool get countable => (_info & _BIT_COUNTABLE) > 0;

  /// Whether this item is deleted
  @override
  bool get deleted => (_info & _BIT_DELETED) > 0;
  set deleted(bool value) {
    if (deleted != value) {
      _info ^= _BIT_DELETED;
    }
  }

  /// Mark this item as deleted
  void markDeleted() {
    _info |= _BIT_DELETED;
  }

  /// Get the last ID covered by this item
  ID get lastId {
    if (length == 1) {
      return id;
    } else {
      // For HLC-based IDs, we need to increment the logical counter
      final newHLC = id.hlc.copyWith(logicalCounter: id.hlc.logicalCounter + length - 1);
      return ID(newHLC);
    }
  }

  /// Delete this item
  void delete(Transaction transaction) {
    if (!deleted) {
      final parentType = parent;
      if (countable && parentSub == null && parentType != null) {
        parentType._length -= length;
      }
      markDeleted();
      // Add to transaction's delete set
      transaction._addToDeleteSet(id.hlc.nodeId, id.hlc.physicalTime, length);
    }
  }

  /// Try to merge this item with the right item
  bool mergeWith(Item right) {
    return this.runtimeType == right.runtimeType &&
        compareIDs(right.origin, lastId) &&
        this.right == right &&
        compareIDs(rightOrigin, right.rightOrigin) &&
        id.hlc.nodeId == right.id.hlc.nodeId &&
        id.hlc.physicalTime + length == right.id.hlc.physicalTime &&
        deleted == right.deleted &&
        content.runtimeType == right.content.runtimeType &&
        content.mergeWith(right.content);
  }

  @override
  void integrate(Transaction transaction, int offset) {
    // Simplified integration - in full Y.js this is much more complex
    // with conflict resolution using the YATA algorithm

    if (offset > 0) {
      // Split the item if needed
      content = content.splice(offset);
      length -= offset;
    }

    if (parent != null) {
      // Add to parent
      if (parentSub != null) {
        // Map item - delete previous value if it exists
        final existing = parent._map[parentSub];
        if (existing != null && !existing.deleted) {
          existing.delete(transaction);
        }
        parent._map[parentSub] = this;
      } else {
        // Array/text item - insert based on left/right pointers
        if (left != null) {
          right = left!.right;
          left!.right = this;
          if (right != null) {
            right!.left = this;
          }
        } else {
          // Insert at start
          right = parent._start;
          parent._start = this;
          if (right != null) {
            right!.left = this;
          }
        }
      }

      // Update parent length
      if (countable && parentSub == null && !deleted) {
        parent._length += length;
      }
    }
  }
}

/// Transaction manages atomic updates to CRDT types
class Transaction {
  final Doc doc;
  final bool local;
  final Map<String, int> _deleteSet = {}; // Using String nodeId instead of int client
  final List<Map<String, dynamic>> _operations = [];

  Transaction(this.doc, {this.local = true});

  void _addToDeleteSet(String nodeId, int physicalTime, int len) {
    // Simplified - using string-based delete set
    _deleteSet[nodeId] = (_deleteSet[nodeId] ?? 0) + len;
  }
  
  /// Track an operation during this transaction
  void trackOperation(String type, Map<String, dynamic> data) {
    _operations.add({
      'type': type,
      'data': data,
      'nodeId': doc.nodeId,
      'hlc': doc.getCurrentHLC().toJson(),
    });
  }
  
  /// Get all operations tracked in this transaction
  List<Map<String, dynamic>> getOperations() => List.from(_operations);
}

/// Document that contains CRDT types
class Doc {
  /// Node identifier for this document instance
  final String nodeId;
  
  /// Current Hybrid Logical Clock state
  HLC _currentHLC;
  
  final Map<String, dynamic> _share = {};
  
  /// HLC state representing the known state from each node
  final Map<String, HLC> _hlcVector = {};
  
  /// Operation history for delta synchronization
  final List<_Operation> _operationHistory = [];
  
  /// Maximum number of operations to keep in history
  static const int _maxHistorySize = 1000;

  Doc({String? nodeId, int? clientID}) 
      : nodeId = nodeId ?? (clientID != null ? 'legacy-$clientID' : generateGuidV4()),
        _currentHLC = HLC.now(nodeId ?? (clientID != null ? 'legacy-$clientID' : generateGuidV4())) {
    _hlcVector[this.nodeId] = _currentHLC;
  }

  /// Legacy constructor for backward compatibility
  factory Doc.withClientID(int clientID) {
    final nodeId = 'legacy-$clientID';
    return Doc(nodeId: nodeId);
  }

  /// Backward compatibility getter
  int get clientID => int.tryParse(nodeId.replaceFirst('legacy-', '')) ?? nodeId.hashCode;

  /// Get a copy of the shared types (for serialization)
  Map<String, dynamic> get sharedTypes => Map.from(_share);

  /// Get the current HLC
  HLC getCurrentHLC() => _currentHLC;

  /// Get the current state (for backward compatibility)
  int getState() => _currentHLC.physicalTime;

  /// Increment and return the next HLC
  HLC nextHLC() {
    _currentHLC = _currentHLC.increment();
    _hlcVector[nodeId] = _currentHLC;
    return _currentHLC;
  }
  
  /// Get a copy of the current HLC vector
  Map<String, HLC> getHLCVector() => Map.from(_hlcVector);
  
  /// Get vector clock for backward compatibility
  Map<int, int> getVectorClock() {
    final result = <int, int>{};
    for (final entry in _hlcVector.entries) {
      // Convert node ID to int for legacy support
      final clientId = int.tryParse(entry.key.replaceFirst('legacy-', '')) ?? entry.key.hashCode;
      result[clientId] = entry.value.physicalTime;
    }
    return result;
  }
  
  /// Update HLC vector with information from another node
  void updateHLCVector(String otherNodeId, HLC otherHLC) {
    final currentHLC = _hlcVector[otherNodeId];
    if (currentHLC == null || otherHLC.happensBefore(currentHLC)) {
      _hlcVector[otherNodeId] = otherHLC;
    }
    
    // Update our own HLC based on received event
    _currentHLC = _currentHLC.receiveEvent(otherHLC);
    _hlcVector[nodeId] = _currentHLC;
  }
  
  /// Compare HLC vectors to determine if we need updates from a remote state
  bool _needsUpdateFromHLCState(Map<String, HLC> remoteState) {
    for (final entry in remoteState.entries) {
      final nodeId = entry.key;
      final remoteHLC = entry.value;
      final localHLC = _hlcVector[nodeId];
      
      if (localHLC == null || remoteHLC.happensAfter(localHLC)) {
        return true;
      }
    }
    return false;
  }
  
  /// Add an operation to the history
  void _addOperation(String type, Map<String, dynamic> data) {
    final op = _Operation(
      nodeId: nodeId,
      hlc: _currentHLC,
      type: type,
      data: data,
    );
    
    _operationHistory.add(op);
    
    // Trim history if it gets too large
    if (_operationHistory.length > _maxHistorySize) {
      _operationHistory.removeRange(0, _operationHistory.length - _maxHistorySize);
    }
  }

  /// Set the clock value (used during deserialization)
  void setClock(int clock) => _clock = clock;

  /// Get a shared type by key
  T? get<T>(String key) => _share[key] as T?;

  /// Set a shared type by key
  void share<T>(String key, T type) {
    _share[key] = type;
    if (type is AbstractType) {
      type._integrate(this);
    }
    
    // Increment HLC and track this as an operation for delta synchronization
    nextHLC();
    _addOperation('share', {
      'key': key,
      'type': type.runtimeType.toString(),
      'data': type is AbstractType ? type.toJSON() : type,
    });
  }

  /// Execute a transaction
  void transact(void Function(Transaction) fn, {bool local = true}) {
    final transaction = Transaction(this, local: local);
    fn(transaction);
    
    // Process tracked operations from the transaction
    for (final opData in transaction.getOperations()) {
      nextHLC(); // Increment HLC for each operation
      final op = _Operation(
        nodeId: opData['nodeId'] as String,
        hlc: _currentHLC, // Use the incremented HLC value
        type: opData['type'] as String,
        data: opData['data'] as Map<String, dynamic>,
      );
      _operationHistory.add(op);
      
      // Trim history if needed
      if (_operationHistory.length > _maxHistorySize) {
        _operationHistory.removeRange(0, _operationHistory.length - _maxHistorySize);
      }
    }
  }

  /// Serialize the entire document state to JSON
  Map<String, dynamic> toJSON() {
    final result = <String, dynamic>{
      'nodeId': nodeId,
      'hlc': _currentHLC.toJson(),
      'shared': <String, dynamic>{},
    };

    for (final entry in _share.entries) {
      final key = entry.key;
      final value = entry.value;

      if (value is AbstractType) {
        result['shared'][key] = {
          'type': value.runtimeType.toString(),
          'data': value.toJSON(),
        };
      } else {
        result['shared'][key] = {
          'type': 'primitive',
          'data': value,
        };
      }
    }

    return result;
  }

  /// Create a document from serialized JSON state
  static Doc fromJSON(Map<String, dynamic> json) {
<<<<<<< HEAD
    String? nodeId;
    
    // Handle both new HLC format and legacy format
    if (json.containsKey('nodeId')) {
      nodeId = json['nodeId'] as String?;
    } else if (json.containsKey('clientID')) {
      // Legacy format support
      final clientID = json['clientID'] as int?;
      nodeId = clientID != null ? 'legacy-$clientID' : null;
    }
    
    final doc = Doc(nodeId: nodeId);
    
    // Restore HLC if available
    if (json.containsKey('hlc')) {
      doc._currentHLC = HLC.fromJson(json['hlc'] as Map<String, dynamic>);
    } else if (json.containsKey('clock')) {
      // Legacy clock support
      final clock = json['clock'] as int? ?? 0;
      doc._currentHLC = HLC(
        physicalTime: clock * 1000, // Convert to milliseconds
        logicalCounter: 0,
        nodeId: doc.nodeId,
      );
    }
    
=======
    final clientID = json['clientID'] as int?;
    final clock = json['clock'] as int? ?? 0;

    final doc = Doc(clientID: clientID);
    doc.setClock(clock);

>>>>>>> 6f48290e
    final shared = json['shared'] as Map<String, dynamic>? ?? {};

    for (final entry in shared.entries) {
      final key = entry.key;
      final itemData = entry.value as Map<String, dynamic>;
      final type = itemData['type'] as String;
      final data = itemData['data'];

      switch (type) {
        case 'YMap':
          final ymap = YMap();
          doc.share(key, ymap);
          // Restore YMap data - simplified for now
          if (data is Map<String, dynamic>) {
            for (final mapEntry in data.entries) {
              ymap.set(mapEntry.key, mapEntry.value);
            }
          }
          break;
        case 'YArray':
          final yarray = YArray<dynamic>();
          doc.share(key, yarray);
          // Restore YArray data - simplified for now
          if (data is List) {
            for (final item in data) {
              yarray.push(item);
            }
          }
          break;
        case 'YText':
          final ytext = YText();
          doc.share(key, ytext);
          // Restore YText data - simplified for now
          if (data is String) {
            ytext.insert(0, data);
          }
          break;
        default:
          // For primitive types or unknown types
          doc._share[key] = data;
      }
    }

    return doc;
  }

  /// Get an update/delta representing all changes since a given state
  /// This implementation computes minimal deltas based on HLC vectors
  /// Also supports legacy vector clock format for backward compatibility
  Map<String, dynamic> getUpdateSince(Map<int, int> remoteState) {
    final List<Map<String, dynamic>> operations = [];
    final Map<String, HLC> currentVector = getHLCVector();
    
    // Convert legacy vector clock to HLC format for comparison
    final Map<String, HLC> remoteHLCState = {};
    for (final entry in remoteState.entries) {
      final clientId = entry.key;
      final clock = entry.value;
      final nodeId = 'legacy-$clientId';
      remoteHLCState[nodeId] = HLC(
        physicalTime: clock * 1000, // Convert to milliseconds
        logicalCounter: 0,
        nodeId: nodeId,
      );
    }
    
    // Find operations that the remote client hasn't seen
    for (final operation in _operationHistory) {
      final opNodeId = operation.nodeId;
      final opHLC = operation.hlc;
      final remoteHLC = remoteHLCState[opNodeId];
      
      // Include this operation if remote hasn't seen it
      if (remoteHLC == null || opHLC.happensAfter(remoteHLC)) {
        operations.add(operation.toJSON());
      }
    }
    
    // If we have operations to send, return delta update
    if (operations.isNotEmpty) {
      return {
        'type': 'delta_update',
        'operations': operations,
        'hlc_vector': currentVector.map((k, v) => MapEntry(k, v.toJson())),
        'vector_clock': getVectorClock(), // Legacy compatibility
        'nodeId': nodeId,
      };
    }
    
    // If remote state indicates they need a full sync or we have no common history
    bool needsFullSync = false;
    for (final entry in remoteHLCState.entries) {
      final remoteNodeId = entry.key;
      final remoteHLC = entry.value;
      final localHLC = currentVector[remoteNodeId];
      
      // If they have changes we don't know about, or if we can't find
      // the operations they need in our history, send full state
      if (localHLC == null || remoteHLC.happensAfter(localHLC) || 
          (remoteHLC.physicalTime > 0 && _operationHistory.isEmpty)) {
        needsFullSync = true;
        break;
      }
    }
    
    if (needsFullSync) {
      return {
        'type': 'full_state',
        'state': toJSON(),
        'hlc_vector': currentVector.map((k, v) => MapEntry(k, v.toJson())),
        'vector_clock': getVectorClock(), // Legacy compatibility
        'nodeId': nodeId,
      };
    }
    
    // No changes to send
    return {
      'type': 'no_changes',
      'hlc_vector': currentVector.map((k, v) => MapEntry(k, v.toJson())),
      'vector_clock': getVectorClock(), // Legacy compatibility
      'nodeId': nodeId,
    };
  }

  /// Apply an update/delta to this document
  void applyUpdate(Map<String, dynamic> update) {
    final updateType = update['type'] as String;
<<<<<<< HEAD
    final updateNodeId = update['nodeId'] as String?;
    
    // Handle HLC vector clock updates
    final updateHLCVector = update['hlc_vector'] as Map<String, dynamic>?;
    if (updateHLCVector != null) {
      for (final entry in updateHLCVector.entries) {
        final nodeId = entry.key;
        final hlcData = entry.value as Map<String, dynamic>;
        final hlc = HLC.fromJson(hlcData);
        updateHLCVector(nodeId, hlc);
      }
    }
    
    // Handle legacy vector clock updates for backward compatibility
    final updateVectorClock = update['vector_clock'] as Map<String, dynamic>?;
    if (updateVectorClock != null && updateHLCVector == null) {
      for (final entry in updateVectorClock.entries) {
        final clientId = int.parse(entry.key);
        final clock = entry.value as int;
        final nodeId = 'legacy-$clientId';
        final hlc = HLC(
          physicalTime: clock * 1000, // Convert to milliseconds
          logicalCounter: 0,
          nodeId: nodeId,
        );
        updateHLCVector(nodeId, hlc);
      }
    }
    
    switch (updateType) {
      case 'delta_update':
        _applyDeltaUpdate(update);
        break;
        
      case 'full_state':
        _applyFullStateUpdate(update);
        break;
        
      case 'no_changes':
        // Nothing to apply, HLC vector already updated above
        break;
        
      default:
        throw ArgumentError('Unknown update type: $updateType');
    }
  }
  
  /// Apply a delta update containing incremental operations
  void _applyDeltaUpdate(Map<String, dynamic> update) {
    final operations = update['operations'] as List<dynamic>;
    
    for (final opData in operations) {
      final op = _Operation.fromJSON(opData as Map<String, dynamic>);
      
      // Skip operations we've already seen
      final localHLC = _hlcVector[op.nodeId];
      if (localHLC != null && !op.hlc.happensAfter(localHLC)) {
        continue;
      }
      
      // Apply the operation based on its type
      _applyOperation(op);
      
      // Update our HLC vector
      updateHLCVector(op.nodeId, op.hlc);
      
      // Add to our operation history if it's not from us
      if (op.nodeId != nodeId) {
        _operationHistory.add(op);
        
        // Trim history if needed
        if (_operationHistory.length > _maxHistorySize) {
          _operationHistory.removeRange(0, _operationHistory.length - _maxHistorySize);
        }
      }
    }
  }
  
  /// Apply a full state update (legacy compatibility)
  void _applyFullStateUpdate(Map<String, dynamic> update) {
    final state = update['state'] as Map<String, dynamic>;
    final otherDoc = Doc.fromJSON(state);
    
    // Merge the other document's state into this one
    for (final entry in otherDoc._share.entries) {
      final key = entry.key;
      final value = entry.value;
      
      if (!_share.containsKey(key)) {
        // Don't track this as an operation since it's a full state sync
        _share[key] = value;
        if (value is AbstractType) {
          value._integrate(this);
        }
      } else {
        // For now, just replace - full implementation would merge CRDT states
        _share[key] = value;
        if (value is AbstractType) {
          value._integrate(this);
        }
      }
    }
    
    // Update HLC to be after the other document's HLC
    _currentHLC = _currentHLC.receiveEvent(otherDoc._currentHLC);
    _hlcVector[nodeId] = _currentHLC;
  }
  
  /// Apply a specific operation to the document state
  void _applyOperation(_Operation operation) {
    switch (operation.type) {
      case 'share':
        final key = operation.data['key'] as String;
        final typeStr = operation.data['type'] as String;
        final data = operation.data['data'];
        
        // Reconstruct the shared object based on its type
        dynamic value;
        switch (typeStr) {
          case 'YMap':
            value = YMap();
            if (data is Map<String, dynamic>) {
              for (final entry in data.entries) {
                (value as YMap).set(entry.key, entry.value);
              }
            }
            break;
          case 'YArray':
            value = YArray<dynamic>();
            if (data is List) {
              for (final item in data) {
                (value as YArray).push(item);
              }
            }
            break;
          case 'YText':
            value = YText();
            if (data is String) {
              (value as YText).insert(0, data);
            }
            break;
          case 'GCounter':
            if (data is Map<String, dynamic> && data['state'] != null) {
              final state = data['state'] as Map<String, dynamic>;
              final counterState = state.map((k, v) => MapEntry(int.parse(k), v as int));
              value = GCounter(counterState);
            } else {
              value = GCounter();
            }
            break;
          case 'PNCounter':
            if (data is Map<String, dynamic>) {
              final positive = data['positive'] as Map<String, dynamic>?;
              final negative = data['negative'] as Map<String, dynamic>?;
              
              Map<int, int>? positiveState;
              Map<int, int>? negativeState;
              
              if (positive != null) {
                positiveState = positive.map((k, v) => MapEntry(int.parse(k), v as int));
              }
              if (negative != null) {
                negativeState = negative.map((k, v) => MapEntry(int.parse(k), v as int));
              }
              
              value = PNCounter(positiveState, negativeState);
            } else {
              value = PNCounter();
            }
            break;
          default:
            // For primitive types
            value = data;
        }
        
        // Apply the share operation without tracking it again
        _share[key] = value;
        if (value is AbstractType) {
          value._integrate(this);
        }
        break;
        
      case 'map_set':
        final targetKey = operation.data['target'] as String;
        final key = operation.data['key'] as String;
        final value = operation.data['value'];
        final valueType = operation.data['value_type'] as String;
        
        // Find the target map in shared types
        for (final entry in _share.entries) {
          if (entry.value is YMap) {
            final map = entry.value as YMap;
            
            // Reconstruct the value based on its type
            dynamic reconstructedValue;
            switch (valueType) {
              case 'GCounter':
                if (value is Map<String, dynamic> && value['state'] != null) {
                  final state = value['state'] as Map<String, dynamic>;
                  final counterState = state.map((k, v) => MapEntry(int.parse(k), v as int));
                  reconstructedValue = GCounter(counterState);
                } else {
                  reconstructedValue = GCounter();
                }
                break;
              case 'PNCounter':
                if (value is Map<String, dynamic>) {
                  final positive = value['positive'] as Map<String, dynamic>?;
                  final negative = value['negative'] as Map<String, dynamic>?;
                  
                  Map<int, int>? positiveState;
                  Map<int, int>? negativeState;
                  
                  if (positive != null) {
                    positiveState = positive.map((k, v) => MapEntry(int.parse(k), v as int));
                  }
                  if (negative != null) {
                    negativeState = negative.map((k, v) => MapEntry(int.parse(k), v as int));
                  }
                  
                  reconstructedValue = PNCounter(positiveState, negativeState);
                } else {
                  reconstructedValue = PNCounter();
                }
                break;
              default:
                // For primitive types and other types
                reconstructedValue = value;
            }
            
            // Apply the set operation directly to the map's internal structure
            // without going through the normal set method to avoid double tracking
            map._directSet(key, reconstructedValue);
            break;
          }
        }
        break;
        
      default:
        // Handle other operation types as they are implemented
        break;
=======

    if (updateType == 'full_state') {
      final state = update['state'] as Map<String, dynamic>;
      final otherDoc = Doc.fromJSON(state);

      // Merge the other document's state into this one
      // This is a simplified merge - full implementation would be more complex
      for (final entry in otherDoc._share.entries) {
        final key = entry.key;
        final value = entry.value;

        if (!_share.containsKey(key)) {
          share(key, value);
        } else {
          // For now, just replace - full implementation would merge
          share(key, value);
        }
      }

      // Update clock to maximum
      _clock = (_clock > otherDoc._clock) ? _clock : otherDoc._clock;
>>>>>>> 6f48290e
    }
  }
  
  /// Create a snapshot of the current document state
  /// This can be used as a checkpoint for delta synchronization
  Map<String, dynamic> createSnapshot() {
    return {
      'type': 'snapshot',
      'state': toJSON(),
      'hlc_vector': getHLCVector().map((k, v) => MapEntry(k, v.toJson())),
      'vector_clock': getVectorClock(), // Legacy compatibility
      'timestamp': DateTime.now().toIso8601String(),
      'nodeId': nodeId,
    };
  }
  
  /// Get updates since a specific snapshot
  Map<String, dynamic> getUpdateSinceSnapshot(Map<String, dynamic> snapshot) {
    if (snapshot['type'] != 'snapshot') {
      throw ArgumentError('Invalid snapshot format');
    }
    
    // Try HLC vector first, fall back to legacy vector clock
    if (snapshot.containsKey('vector_clock')) {
      final snapshotVectorClock = snapshot['vector_clock'] as Map<String, dynamic>;
      final remoteState = snapshotVectorClock.map((k, v) => MapEntry(int.parse(k), v as int));
      return getUpdateSince(remoteState);
    } else {
      // If no legacy support needed, we could use HLC vector directly here
      // For now, convert to legacy format for compatibility
      return getUpdateSince({});
    }
  }
  
  /// Check if this document has unseen changes compared to a remote state
  bool hasChangesSince(Map<int, int> remoteState) {
    final currentVector = getVectorClock();
    
    for (final entry in currentVector.entries) {
      final clientId = entry.key;
      final localClock = entry.value;
      final remoteClock = remoteState[clientId] ?? 0;
      
      if (localClock > remoteClock) {
        return true;
      }
    }
    
    return false;
  }
  
  /// Get a summary of the current synchronization state
  Map<String, dynamic> getSyncState() {
    return {
      'nodeId': nodeId,
      'clientID': clientID, // Legacy compatibility
      'hlc': _currentHLC.toJson(),
      'clock': _currentHLC.physicalTime, // Legacy compatibility
      'hlc_vector': getHLCVector().map((k, v) => MapEntry(k, v.toJson())),
      'vector_clock': getVectorClock(), // Legacy compatibility
      'operation_history_size': _operationHistory.length,
      'shared_types': _share.keys.toList(),
    };
  }
}

/// Base class for all CRDT types
abstract class AbstractType {
  /// The document this type belongs to
  Doc? doc;

  /// Internal map for key-value storage (used by YMap)
  final Map<String, Item> _map = {};

  /// Start of the linked list (used by YArray and YText)
  Item? _start;

  /// Current length of the type
  int _length = 0;

  /// Get the current length
  int get length => _length;

  /// Integrate this type into a document
  void _integrate(Doc doc) {
    this.doc = doc;
  }

  /// Convert to JSON representation
  dynamic toJSON();
}

/// Y.Map - A collaborative Map CRDT implementation
///
/// Last-write-wins semantics for each key.
/// Supports nested CRDT types as values.
class YMap extends AbstractType {
  /// Create a new YMap
  YMap();

  /// Set a key-value pair
  void set<T>(String key, T value) {
    final doc = this.doc;
    if (doc != null) {
      doc.transact((transaction) {
        _typeMapSet(transaction, key, value);
      });
    }
  }

  /// Get a value by key
  T? get<T>(String key) {
    return _typeMapGet(key) as T?;
  }

  /// Check if a key exists
  bool has(String key) {
    return _typeMapHas(key);
  }

  /// Delete a key
  void delete(String key) {
    final doc = this.doc;
    if (doc != null) {
      doc.transact((transaction) {
        _typeMapDelete(transaction, key);
      });
    }
  }

  /// Get all keys
  Iterable<String> get keys {
    return _map.keys.where((key) {
      final item = _map[key];
      return item != null && !item.deleted;
    });
  }

  /// Get all values
  Iterable<dynamic> get values {
    return _map.values
        .where((item) => !item.deleted)
        .map((item) => item.content.getContent().last);
  }

  /// Get all entries as key-value pairs
  Iterable<MapEntry<String, dynamic>> get entries {
    final crdtEntries = _map.entries
        .where((entry) => !entry.value.deleted)
        .map((entry) => MapEntry(
              entry.key,
              entry.value.content.getContent().last,
            ));
    
    final simpleEntries = _simpleMap?.entries ?? <MapEntry<String, dynamic>>[];
    
    // Combine both sources, with CRDT entries taking precedence
    final Map<String, dynamic> combined = {};
    
    // Add simple map entries first
    for (final entry in simpleEntries) {
      combined[entry.key] = entry.value;
    }
    
    // Add CRDT entries (these override simple map entries if keys conflict)
    for (final entry in crdtEntries) {
      combined[entry.key] = entry.value;
    }
    
    return combined.entries;
  }

  /// Clear all entries
  void clear() {
    final doc = this.doc;
    if (doc != null) {
      doc.transact((transaction) {
        for (final key in List.from(keys)) {
          _typeMapDelete(transaction, key);
        }
      });
    }
  }

  /// Get the size (number of non-deleted entries)
  int get size {
    return _map.values.where((item) => !item.deleted).length;
  }

  /// Convert to a regular Dart Map
  @override
  Map<String, dynamic> toJSON() {
    final result = <String, dynamic>{};
    for (final entry in entries) {
      final value = entry.value;
      if (value is AbstractType) {
        result[entry.key] = value.toJSON();
      } else {
        result[entry.key] = value;
      }
    }
    return result;
  }

  // Internal helper methods

  void _typeMapSet(Transaction transaction, String key, dynamic value) {
    final left = _map[key];
    final doc = transaction.doc;
<<<<<<< HEAD
    
    // Track this operation for delta synchronization
    transaction.trackOperation('map_set', {
      'target': 'map',
      'key': key,
      'value': value is AbstractType ? value.toJSON() : value,
      'value_type': value.runtimeType.toString(),
    });
    
=======

>>>>>>> 6f48290e
    AbstractContent content;
    if (value == null ||
        value is num ||
        value is String ||
        value is bool ||
        value is List ||
        value is Map) {
      content = ContentAny([value]);
    } else if (value is AbstractType) {
      content = ContentType(value);
    } else if (value.runtimeType.toString() == 'GCounter' ||
        value.runtimeType.toString() == 'PNCounter') {
      content = ContentCounter(value);
    } else {
      throw ArgumentError('Unsupported value type: ${value.runtimeType}');
    }

    final item = Item(
      createID(doc.nextHLC()),
      left,
      left?.lastId,
      null,
      null,
      this,
      key,
      content,
    );

    item.integrate(transaction, 0);
  }

  dynamic _typeMapGet(String key) {
    final item = _map[key];
    if (item != null && !item.deleted) {
      return item.content.getContent().last;
    }
    return null;
  }

  bool _typeMapHas(String key) {
    final item = _map[key];
    return item != null && !item.deleted;
  }

  void _typeMapDelete(Transaction transaction, String key) {
    final item = _map[key];
    if (item != null) {
      item.delete(transaction);
    }
  }
  
  /// Direct set method for applying operations without tracking them again
  void _directSet(String key, dynamic value) {
    // This is a simplified direct set that bypasses transaction tracking
    // Used when applying operations from remote sources
    // In a full implementation, this would create proper CRDT items
    
    // For now, we'll use a simple approach for testing
    // This should be enhanced to properly handle CRDT items
    if (value is AbstractType) {
      value._integrate(doc!);
    }
    
    // Store in a simple way for testing - this should be enhanced
    // to create proper Item structures
    _simpleMap ??= <String, dynamic>{};
    _simpleMap![key] = value;
  }
  
  /// Simple map for direct operations - this is a temporary solution
  Map<String, dynamic>? _simpleMap;
  
  /// Enhanced get method that checks both CRDT items and simple map
  @override
  T? get<T>(String key) {
    // First try the CRDT structure
    final crdtResult = _typeMapGet(key);
    if (crdtResult != null) {
      return crdtResult as T?;
    }
    
    // Then try the simple map (for remotely applied operations)
    return _simpleMap?[key] as T?;
  }
}

/// Y.Array - A collaborative Array CRDT implementation
///
/// Maintains insertion order with support for concurrent modifications.
/// Uses a doubly-linked list internally for efficient insertions.
class YArray<T> extends AbstractType {
  /// Create a new YArray
  YArray();

  /// Create a YArray from an existing list
  static YArray<T> from<T>(List<T> items) {
    final array = YArray<T>();
    if (items.isNotEmpty) {
      array.insertAll(0, items);
    }
    return array;
  }

  /// Insert an item at the specified index
  void insert(int index, T item) {
    final doc = this.doc;
    if (doc != null) {
      doc.transact((transaction) {
        _typeListInsert(transaction, index, [item]);
      });
    }
  }

  /// Insert multiple items at the specified index
  void insertAll(int index, List<T> items) {
    if (items.isEmpty) return;
    final doc = this.doc;
    if (doc != null) {
      doc.transact((transaction) {
        // Insert items one by one to maintain proper CRDT structure
        for (int i = 0; i < items.length; i++) {
          _typeListInsert(transaction, index + i, [items[i]]);
        }
      });
    }
  }

  /// Add an item to the end of the array
  void push(T item) {
    insert(length, item);
  }

  /// Add multiple items to the end of the array
  void pushAll(List<T> items) {
    insertAll(length, items);
  }

  /// Remove items starting at index
  void delete(int index, [int deleteCount = 1]) {
    final doc = this.doc;
    if (doc != null) {
      doc.transact((transaction) {
        _typeListDelete(transaction, index, deleteCount);
      });
    }
  }

  /// Get an item by index
  T? get(int index) {
    return _typeListGet(index) as T?;
  }

  /// Set an item at a specific index (replaces existing)
  void operator []=(int index, T value) {
    if (index < length) {
      delete(index, 1);
      insert(index, value);
    } else {
      // If index is out of bounds, just insert at the end
      insert(length, value);
    }
  }

  /// Get an item at a specific index
  T? operator [](int index) => get(index);

  /// Convert to a regular Dart List
  List<T> toList() {
    final result = <T>[];
    Item? current = _start;
    while (current != null) {
      if (!current.deleted && current.countable) {
        final content = current.content.getContent();
        for (final item in content) {
          if (item is T) {
            result.add(item);
          }
        }
      }
      current = current.right;
    }
    return result;
  }

  @override
  List<dynamic> toJSON() {
    final result = <dynamic>[];
    Item? current = _start;
    while (current != null) {
      if (!current.deleted && current.countable) {
        final content = current.content.getContent();
        for (final item in content) {
          if (item is AbstractType) {
            result.add(item.toJSON());
          } else {
            result.add(item);
          }
        }
      }
      current = current.right;
    }
    return result;
  }

  /// Iterate over all items
  void forEach(void Function(T item, int index) callback) {
    int index = 0;
    Item? current = _start;
    while (current != null) {
      if (!current.deleted && current.countable) {
        final content = current.content.getContent();
        for (final item in content) {
          if (item is T) {
            callback(item, index++);
          }
        }
      }
      current = current.right;
    }
  }

  /// Map over all items
  List<R> map<R>(R Function(T item, int index) callback) {
    final result = <R>[];
    forEach((item, index) {
      result.add(callback(item, index));
    });
    return result;
  }

  // Internal helper methods

  void _typeListInsert(
      Transaction transaction, int index, List<dynamic> content) {
    if (index > _length) {
      throw RangeError('Index $index out of range (0-$_length)');
    }

    Item? left = _findItemAtIndex(index - 1);
    Item? right = left?.right;

    // Create content
    final contentObj = ContentAny(content);

    final item = Item(
      createID(transaction.doc.nextHLC()),
      left,
      left?.lastId,
      right,
      right?.id,
      this,
      null,
      contentObj,
    );

    item.integrate(transaction, 0);
  }

  void _typeListDelete(Transaction transaction, int index, int deleteCount) {
    if (index < 0 || deleteCount <= 0) return;

    int deletedCount = 0;
    int currentIndex = 0;
    Item? current = _start;

    while (current != null && deletedCount < deleteCount) {
      if (!current.deleted && current.countable) {
        final content = current.content.getContent();
        final itemLength = content.length;

        // Check if this item overlaps with deletion range
        if (currentIndex < index + deleteCount &&
            currentIndex + itemLength > index) {
          // This item should be deleted (or part of it)
          current.delete(transaction);
          deletedCount += itemLength;
        }
        currentIndex += itemLength;
      }
      current = current.right;
    }
  }

  dynamic _typeListGet(int index) {
    if (index < 0) return null;

    Item? current = _start;
    int currentIndex = 0;

    while (current != null) {
      if (!current.deleted && current.countable) {
        final content = current.content.getContent();
        final itemLength = content.length;

        if (currentIndex + itemLength > index) {
          // Found the item containing this index
          final localIndex = index - currentIndex;
          return content[localIndex];
        }
        currentIndex += itemLength;
      }
      current = current.right;
    }

    return null;
  }

  Item? _findItemAtIndex(int index) {
    if (index < 0) return null;

    Item? current = _start;
    int currentIndex = 0;

    while (current != null && currentIndex <= index) {
      if (!current.deleted && current.countable) {
        final itemLength = current.content.getLength();
        if (currentIndex + itemLength > index) {
          return current;
        }
        currentIndex += itemLength;
      }
      current = current.right;
    }

    return null;
  }
}

/// Y.Text - A collaborative text CRDT implementation
///
/// Supports concurrent text editing with character-level operations.
/// This is a simplified version without rich text formatting.
class YText extends AbstractType {
  final List<void Function()> _pendingInserts = [];

  /// Create a new YText
  YText([String? initialText]) {
    if (initialText != null && initialText.isNotEmpty) {
      _pendingInserts.add(() => insert(0, initialText));
    }
  }

  @override
  void _integrate(Doc doc) {
    super._integrate(doc);
    // Execute any pending operations
    for (final op in _pendingInserts) {
      op();
    }
    _pendingInserts.clear();
  }

  /// Insert text at the specified position
  void insert(int index, String text) {
    if (text.isEmpty) return;

    final doc = this.doc;
    if (doc != null) {
      doc.transact((transaction) {
        _insertText(transaction, index, text);
      });
    } else {
      // Queue the operation for when the text is integrated
      _pendingInserts.add(() => insert(index, text));
    }
  }

  /// Delete characters starting at index
  void delete(int index, int deleteCount) {
    if (deleteCount <= 0) return;

    final doc = this.doc;
    if (doc != null) {
      doc.transact((transaction) {
        _deleteText(transaction, index, deleteCount);
      });
    }
  }

  /// Get the current text content
  @override
  String toString() {
    final buffer = StringBuffer();
    Item? current = _start;

    while (current != null) {
      if (!current.deleted &&
          current.countable &&
          current.content is ContentString) {
        final content = current.content as ContentString;
        buffer.write(content.str);
      }
      current = current.right;
    }

    return buffer.toString();
  }

  @override
  String toJSON() => toString();

  /// Get a substring
  String substring(int start, [int? end]) {
    final fullText = toString();
    return fullText.substring(start, end);
  }

  /// Get character at index
  String? charAt(int index) {
    final text = toString();
    if (index >= 0 && index < text.length) {
      return text[index];
    }
    return null;
  }

  /// Get the length of the text
  @override
  int get length {
    return toString().length;
  }

  // Internal helper methods

  void _insertText(Transaction transaction, int index, String text) {
    if (index > length) {
      throw RangeError('Index $index out of range (0-$length)');
    }

    // Track this operation for delta synchronization
    transaction.trackOperation('text_insert', {
      'target': 'text',
      'index': index,
      'text': text,
    });

    // Find position to insert
    final position = _findPosition(index);

    final content = ContentString(text);
    final item = Item(
      createID(transaction.doc.nextHLC()),
      position.left,
      position.left?.lastId,
      position.right,
      position.right?.id,
      this,
      null,
      content,
    );

    item.integrate(transaction, 0);
  }

  void _deleteText(Transaction transaction, int index, int deleteCount) {
    if (index >= length || deleteCount <= 0) return;

    final endIndex = (index + deleteCount).clamp(0, length);
    int currentIndex = 0;
    Item? current = _start;

    while (current != null && currentIndex < endIndex) {
      if (!current.deleted &&
          current.countable &&
          current.content is ContentString) {
        final content = current.content as ContentString;
        final itemStart = currentIndex;
        final itemEnd = currentIndex + content.str.length;

        if (itemStart < endIndex && itemEnd > index) {
          // This item overlaps with the deletion range
          final deleteStart = (index - itemStart).clamp(0, content.str.length);
          final deleteEnd = (endIndex - itemStart).clamp(0, content.str.length);

          if (deleteStart == 0 && deleteEnd >= content.str.length) {
            // Delete entire item
            current.delete(transaction);
          } else {
            // Partial deletion - simplified approach
            // In a full implementation, this would split the item
            final newText = content.str.substring(0, deleteStart) +
                content.str.substring(deleteEnd);
            content.str = newText;
          }
        }

        currentIndex = itemEnd;
      }
      current = current.right;
    }
  }

  /// Find the position (left, right items) for inserting at index
  _TextPosition _findPosition(int index) {
    if (index == 0) {
      return _TextPosition(null, _start);
    }

    int currentIndex = 0;
    Item? current = _start;

    while (current != null) {
      if (!current.deleted &&
          current.countable &&
          current.content is ContentString) {
        final content = current.content as ContentString;
        final nextIndex = currentIndex + content.str.length;

        if (nextIndex >= index) {
          // Insert within or at the end of this item
          if (nextIndex == index) {
            // Insert at the end of this item
            return _TextPosition(current, current.right);
          } else {
            // Insert within this item - would need to split in full implementation
            return _TextPosition(current, current.right);
          }
        }

        currentIndex = nextIndex;
      }
      current = current.right;
    }

    // Insert at the end
    Item? lastItem = _start;
    while (lastItem?.right != null) {
      lastItem = lastItem?.right;
    }
    return _TextPosition(lastItem, null);
  }
}

/// Helper class to represent a position in the text
class _TextPosition {
  final Item? left;
  final Item? right;

  _TextPosition(this.left, this.right);
}<|MERGE_RESOLUTION|>--- conflicted
+++ resolved
@@ -410,7 +410,6 @@
 
   /// Create a document from serialized JSON state
   static Doc fromJSON(Map<String, dynamic> json) {
-<<<<<<< HEAD
     String? nodeId;
     
     // Handle both new HLC format and legacy format
@@ -437,14 +436,6 @@
       );
     }
     
-=======
-    final clientID = json['clientID'] as int?;
-    final clock = json['clock'] as int? ?? 0;
-
-    final doc = Doc(clientID: clientID);
-    doc.setClock(clock);
-
->>>>>>> 6f48290e
     final shared = json['shared'] as Map<String, dynamic>? ?? {};
 
     for (final entry in shared.entries) {
@@ -572,7 +563,6 @@
   /// Apply an update/delta to this document
   void applyUpdate(Map<String, dynamic> update) {
     final updateType = update['type'] as String;
-<<<<<<< HEAD
     final updateNodeId = update['nodeId'] as String?;
     
     // Handle HLC vector clock updates
@@ -814,29 +804,6 @@
       default:
         // Handle other operation types as they are implemented
         break;
-=======
-
-    if (updateType == 'full_state') {
-      final state = update['state'] as Map<String, dynamic>;
-      final otherDoc = Doc.fromJSON(state);
-
-      // Merge the other document's state into this one
-      // This is a simplified merge - full implementation would be more complex
-      for (final entry in otherDoc._share.entries) {
-        final key = entry.key;
-        final value = entry.value;
-
-        if (!_share.containsKey(key)) {
-          share(key, value);
-        } else {
-          // For now, just replace - full implementation would merge
-          share(key, value);
-        }
-      }
-
-      // Update clock to maximum
-      _clock = (_clock > otherDoc._clock) ? _clock : otherDoc._clock;
->>>>>>> 6f48290e
     }
   }
   
@@ -1046,7 +1013,6 @@
   void _typeMapSet(Transaction transaction, String key, dynamic value) {
     final left = _map[key];
     final doc = transaction.doc;
-<<<<<<< HEAD
     
     // Track this operation for delta synchronization
     transaction.trackOperation('map_set', {
@@ -1056,9 +1022,6 @@
       'value_type': value.runtimeType.toString(),
     });
     
-=======
-
->>>>>>> 6f48290e
     AbstractContent content;
     if (value == null ||
         value is num ||
