--- conflicted
+++ resolved
@@ -1,13 +1,8 @@
 import 'hlc.dart';
 
 /// Core ID system for CRDT operations
-<<<<<<< HEAD
 /// 
 /// Based on Hybrid Logical Clocks for better causality tracking
-=======
-///
-/// Based on Lamport timestamps with clientID and logical clock
->>>>>>> 6f48290e
 class ID {
   final HLC hlc;
 
